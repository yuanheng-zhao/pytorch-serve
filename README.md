--- conflicted
+++ resolved
@@ -37,18 +37,8 @@
         ```bash
         python ./ts_scripts/install_dependencies.py
         ```
-
-<<<<<<< HEAD
+        
      - For GPU with Cuda 10.2. Options are `cu92`, `cu101`, `cu102`, `cu111`
-=======
-     - For GPU with Cuda 11.1
-
-       ```bash
-       python ./ts_scripts/install_dependencies.py --cuda=cu111
-       ```
-
-     - For GPU with Cuda 10.2
->>>>>>> 59ddb02b
 
        ```bash
        python ./ts_scripts/install_dependencies.py --cuda=cu102
