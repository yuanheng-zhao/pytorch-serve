--- conflicted
+++ resolved
@@ -2,18 +2,6 @@
 
 import java.io.IOException;
 import java.util.ArrayList;
-<<<<<<< HEAD
-import java.util.HashMap;
-import java.util.Map;
-import java.util.Vector;
-import java.util.concurrent.*;
-
-import org.pytorch.serve.archive.DownloadArchiveException;
-import org.pytorch.serve.archive.model.ModelException;
-import org.pytorch.serve.ensemble.Dag;
-import org.pytorch.serve.ensemble.Node;
-import org.pytorch.serve.ensemble.WorkflowManifest;
-=======
 import java.util.Map;
 import java.util.Vector;
 import java.util.concurrent.*;
@@ -22,7 +10,6 @@
 import org.pytorch.serve.archive.workflow.WorkflowException;
 import org.pytorch.serve.ensemble.Node;
 import org.pytorch.serve.ensemble.WorkFlow;
->>>>>>> e0c82f75
 import org.pytorch.serve.ensemble.WorkflowModel;
 import org.pytorch.serve.http.StatusResponse;
 import org.pytorch.serve.util.ApiUtils;
@@ -92,22 +79,13 @@
 
         StatusResponse status = new StatusResponse();
         status.setHttpResponseCode(200);
-<<<<<<< HEAD
-        status.setStatus(String.format("Workflow {} has been registered and scaled successfully."));
-
-        WorkflowManifest.Workflow wf = new WorkflowManifest.Workflow();
-        workflows.put(registerWorkflowRequest.getWfName(), wf);
-        //register(dag, registerWorkflowRequest.getResponseTimeout(), true);
-=======
         status.setStatus(
                 String.format(
                         "Workflow %s has been registered and scaled successfully.", workflowName));
->>>>>>> e0c82f75
 
         workflowMap.putIfAbsent(workflowName, workflow);
         return status;
     }
-
 
     public ListWorkflowResponse getWorkflowList(int limit, int pageToken) {
         return null;
