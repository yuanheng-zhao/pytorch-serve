

"""
This module parses the arguments given through the torch-model-archiver command-line.
"""

import argparse
import os
from .manifest_components.manifest import RuntimeType


# noinspection PyTypeChecker
class ArgParser(object):

    """
    Argument parser for torch-model-archiver commands
    """

    @staticmethod
    def export_model_args_parser():

        """ Argument parser for torch-model-export
        """

        parser_export = argparse.ArgumentParser(prog='torch-model-archiver', description='Torch Model Archiver Tool',
                                                formatter_class=argparse.RawTextHelpFormatter)

        parser_export.add_argument('--model-name',
                                   required=True,
                                   type=str,
                                   default=None,
                                   help='Exported model name. Exported file will be named as\n'
                                        'model-name.mar and saved in current working directory if no --export-path is\n'
                                        'specified, else it will be saved under the export path')

        parser_export.add_argument('--serialized-file',
                                   required=True,
                                   type=str,
                                   default=None,
                                   help='Path to .pt or .pth file containing state_dict in case of eager mode\n'
                                        'or an executable ScriptModule in case of TorchScript.')

        parser_export.add_argument('--model-file',
                                   required=False,
                                   type=str,
                                   default=None,
                                   help='Path to python file containing model architecture.\n'
                                        'This parameter is mandatory for eager mode models.\n'
                                        'The model architecture file must contain only one\n'
                                        'class definition extended from torch.nn.modules.')

        parser_export.add_argument('--handler',
                                   required=True,
                                   dest="handler",
                                   type=str,
                                   default=None,
<<<<<<< HEAD
                                   help='Handler path to handle custom TorchServe inference logic.')
=======
                                   help="TorchServe's default handler name\n"
                                        " or handler python file path to handle custom TS inference logic.")

        parser_export.add_argument('--source-vocab',
                                   required=False,
                                   type=str,
                                   default=None,
                                   help='Vocab file for source language. Required for text based models.')
>>>>>>> a2591383

        parser_export.add_argument('--extra-files',
                                   required=False,
                                   type=str,
                                   default=None,
                                   help='Comma separated path to extra dependency files.')

        parser_export.add_argument('--runtime',
                                   required=False,
                                   type=str,
                                   default=RuntimeType.PYTHON.value,
                                   choices=[s.value for s in RuntimeType],
                                   help='The runtime specifies which language to run your inference code on.\n'
                                        'The default runtime is "python".')

        parser_export.add_argument('--export-path',
                                   required=False,
                                   type=str,
                                   default=os.getcwd(),
                                   help='Path where the exported .mar file will be saved. This is an optional\n'
                                        'parameter. If --export-path is not specified, the file will be saved in the\n'
                                        'current working directory. ')

        parser_export.add_argument('--archive-format',
                                   required=False,
                                   type=str,
                                   default="default",
                                   choices=["tgz", "no-archive", "default"],
                                   help='The format in which the model artifacts are archived.\n'
                                        '"tgz": This creates the model-archive in <model-name>.tar.gz format.\n'
                                        'If platform hosting TorchServe requires model-artifacts to be in ".tar.gz"\n'
                                        'use this option.\n'
                                        '"no-archive": This option creates an non-archived version of model artifacts\n'
                                        'at "export-path/{model-name}" location. As a result of this choice, \n'
                                        'MANIFEST file will be created at "export-path/{model-name}" location\n'
                                        'without archiving these model files\n'
                                        '"default": This creates the model-archive in <model-name>.mar format.\n'
                                        'This is the default archiving format. Models archived in this format\n'
                                        'will be readily hostable on native TorchServe.\n')

        parser_export.add_argument('-f', '--force',
                                   required=False,
                                   action='store_true',
                                   help='When the -f or --force flag is specified, an existing .mar file with same\n'
                                        'name as that provided in --model-name in the path specified by --export-path\n'
                                        'will overwritten')

        parser_export.add_argument('-v','--version',
                                   required=True,
                                   type=str,
                                   default=None,
                                   help='Model version must be a valid non-negative floating point number')

        return parser_export<|MERGE_RESOLUTION|>--- conflicted
+++ resolved
@@ -54,9 +54,6 @@
                                    dest="handler",
                                    type=str,
                                    default=None,
-<<<<<<< HEAD
-                                   help='Handler path to handle custom TorchServe inference logic.')
-=======
                                    help="TorchServe's default handler name\n"
                                         " or handler python file path to handle custom TS inference logic.")
 
@@ -65,7 +62,6 @@
                                    type=str,
                                    default=None,
                                    help='Vocab file for source language. Required for text based models.')
->>>>>>> a2591383
 
         parser_export.add_argument('--extra-files',
                                    required=False,
