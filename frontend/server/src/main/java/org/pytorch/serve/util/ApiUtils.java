--- conflicted
+++ resolved
@@ -380,30 +380,17 @@
         return resp;
     }
 
-<<<<<<< HEAD
-    public static RestJob addInferenceJob(
+    public static RestJob addRESTInferenceJob(
             ChannelHandlerContext ctx, String modelName, String version, RequestInput input)
             throws ModelNotFoundException, ModelVersionNotFoundException {
         RestJob job = new RestJob(ctx, modelName, version, WorkerCommands.PREDICT, input);
         if (!ModelManager.getInstance().addJob(job)) {
-            String responseMessage =
-                    "Model \""
-                            + modelName
-                            + "\" Version "
-                            + version
-                            + " has no worker to serve inference request. Please use scale workers API to add workers.";
-
-            if (version == null) {
-                responseMessage =
-                        "Model \""
-                                + modelName
-                                + "\" has no worker to serve inference request. Please use scale workers API to add workers.";
-            }
-
+            String responseMessage = getInferenceErrorResponseMessage(modelName, version);
             throw new ServiceUnavailableException(responseMessage);
         }
         return job;
-=======
+    }
+
     @SuppressWarnings("PMD")
     public static String getInferenceErrorResponseMessage(String modelName, String modelVersion) {
         String responseMessage = "Model \"" + modelName;
@@ -415,6 +402,5 @@
         responseMessage +=
                 "\" has no worker to serve inference request. Please use scale workers API to add workers.";
         return responseMessage;
->>>>>>> 8b681845
     }
 }