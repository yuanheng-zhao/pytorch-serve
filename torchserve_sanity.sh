#!/bin/bash
set -euxo pipefail

start_torchserve()
{
  echo "Starting TorchServe"
  torchserve --start --model-store model_store &
  pid=$!
  count=$(ps -A| grep $pid |wc -l)
  if [[ $count -eq 1 ]]
  then
          if wait $pid; then
                  echo "Successfully started TorchServe"
          else
                  echo "TorchServe start failed (returned $?)"
                  exit 1
          fi
  else
          echo "Successfully started TorchServe"
  fi

  sleep 10
}

stop_torchserve()
{
  torchserve --stop
  sleep 10
}

register_model()
{
  echo "Registering resnet-18 model"
  response=$(curl --write-out %{http_code} --silent --output /dev/null --retry 5 -X POST "http://localhost:8081/models?url=https://torchserve.s3.amazonaws.com/mar_files/resnet-18.mar&initial_workers=1&synchronous=true")

  if [ ! "$response" == 200 ]
  then
      echo "Failed to register model with torchserve"
      cleanup
      exit 1
  else
      echo "Successfully registered resnet-18 model with torchserve"
  fi
}

run_inference()
{
  echo "Running inference on resnet-18 model"
  response=$(curl --write-out %{http_code} --silent --output /dev/null --retry 5 -X POST http://localhost:8080/predictions/resnet-18 -T examples/image_classifier/kitten.jpg)

  if [ ! "$response" == 200 ]
  then
      echo "Failed to run inference on resnet-18 model"
      cleanup
      exit 1
  else
      echo "Successfully ran infernece on resnet-18 model."
  fi
}

cleanup()
{
  stop_torchserve

  rm -rf model_store

  rm -rf logs
}

<<<<<<< HEAD
=======
# set pylint to version 2.4.4 because of following bug with pylint 2.5 released on 27th April 2020
# https://github.com/PyCQA/pylint/issues/3524
pip install mock pytest pylint==2.4.4 pytest-mock pytest-cov

>>>>>>> 5caca0e7
cd frontend

if ./gradlew clean build;
then
  echo "Frontend build suite execution successful"
else
  echo "Frontend build suite execution failed!!! Check logs for more details"
  exit 1
fi

cd ..
if python -m pytest --cov-report html:htmlcov --cov=ts/ ts/tests/unit_tests/;
then
  echo "Backend test suite execution successful"
else
  echo "Backend test suite execution failed!!! Check logs for more details"
  exit 1
fi

pylint -rn --rcfile=./ts/tests/pylintrc ts/.

pip uninstall --yes torchserve
pip uninstall --yes torch-model-archiver

if pip install .;
then
  echo "Successfully installed TorchServe"
else
  echo "TorchServe installation failed"
  exit 1
fi

cd model-archiver

if python -m pytest --cov-report html:htmlcov --cov=model_archiver/ model_archiver/tests/unit_tests/;
then
  echo "Model-archiver UT test suite execution successfully"
else
  echo "Model-archiver UT test suite execution failed!!! Check logs for more details"
  exit 1
fi

if pip install .;
then
  echo "Successfully installed torch-model-archiver"
else
  echo "torch-model-archiver installation failed"
  exit 1
fi

if python -m pytest --cov-report html:htmlcov --cov=model_archiver/ model_archiver/tests/integ_tests/;
then
  echo "Model-archiver IT test suite execution successful"
else
  echo "Model-archiver IT test suite execution failed!!! Check logs for more details"
  exit 1
fi

cd ..

mkdir -p model_store

start_torchserve

register_model

stop_torchserve

# restarting torchserve
# this should restart with the generated snapshot and resnet-18 model should be automatically registered

start_torchserve

run_inference

cleanup

echo "CONGRATULATIONS!!! YOUR BRANCH IS IN STABLE STATE"<|MERGE_RESOLUTION|>--- conflicted
+++ resolved
@@ -67,13 +67,11 @@
   rm -rf logs
 }
 
-<<<<<<< HEAD
-=======
+
 # set pylint to version 2.4.4 because of following bug with pylint 2.5 released on 27th April 2020
 # https://github.com/PyCQA/pylint/issues/3524
 pip install mock pytest pylint==2.4.4 pytest-mock pytest-cov
 
->>>>>>> 5caca0e7
 cd frontend
 
 if ./gradlew clean build;
