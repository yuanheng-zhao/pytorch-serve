"""
Module for object detection default handler
"""
import io
import torch
from PIL import Image
from torchvision import transforms
from torchvision import __version__ as torchvision_version
from torch.autograd import Variable
from .vision_handler import VisionHandler


class ObjectDetector(VisionHandler):
    """
    ObjectDetector handler class. This handler takes an image
    and returns list of detected classes and bounding boxes respectively
    """

    def __init__(self):
        super(ObjectDetector, self).__init__()

    def initialize(self, ctx):
        super(ObjectDetector, self).initialize(ctx)
        version = torchvision_version.split(".")

        if int(version[0]) == 0 and int(version[1]) < 6:
            self.initialized = False
            self.device = torch.device("cuda" if torch.cuda.is_available() else "cpu")
            self.model.to(self.device)
            self.model.eval()
            self.initialized = True

    def preprocess(self, data):
        """
         Scales, crops, and normalizes a image for a PyTorch model,
         returns an Numpy array
        """
        image = data[0].get("data")
        if image is None:
            image = data[0].get("body")

        my_preprocess = transforms.Compose([transforms.ToTensor()])
        image = Image.open(io.BytesIO(image))
        image = my_preprocess(image)
        return image

    def inference(self, data):
        threshold = 0.5
        # Predict the classes and bounding boxes in an image using a trained deep learning model.
        data = Variable(data).to(self.device)
        pred = self.model([data])  # Pass the image to the model
<<<<<<< HEAD

        if pred[0]['labels'].nelement() == 0:
            return []

=======
>>>>>>> da9349bf
        pred_class = list(pred[0]['labels'].cpu().numpy()) # Get the Prediction Score
        # Bounding boxes
        pred_boxes = [[(i[0], i[1]), (i[2], i[3])] for i in list(pred[0]['boxes'].cpu().detach().numpy())]
        pred_score = list(pred[0]['scores'].cpu().detach().numpy())
        # Get list of index with score greater than threshold.
        pred_t = [pred_score.index(x) for x in pred_score if x > threshold][-1]
        pred_boxes = pred_boxes[:pred_t + 1]
        pred_class = pred_class[:pred_t + 1]
        return [pred_class, pred_boxes]

    def postprocess(self, data):
<<<<<<< HEAD
        if not data:
            return data

=======
>>>>>>> da9349bf
        pred_class = data[0]
        try:
            if self.mapping:
                pred_class = [self.mapping['object_type_names'][i] for i in pred_class]  # Get the Prediction Score

            retval = []
            for idx, box in enumerate(data[1]):
                class_name = pred_class[idx]
                retval.append({class_name: str(box)})
            return [retval]
        except Exception as e:
            raise Exception('Object name list file should be json format - {"object_type_names":["person","car"...]}"'
                            + e)


_service = ObjectDetector()


def handle(data, context):
    """
    Entry point for object detector default handler
    """
    try:
        if not _service.initialized:
            _service.initialize(context)

        if data is None:
            return None

        data = _service.preprocess(data)
        data = _service.inference(data)
        if data:
            return _service.postprocess(data)
        else:
            return ["No object detected"]
    except Exception as e:
        raise Exception("Please provide a custom handler in the model archive." + e)<|MERGE_RESOLUTION|>--- conflicted
+++ resolved
@@ -49,13 +49,9 @@
         # Predict the classes and bounding boxes in an image using a trained deep learning model.
         data = Variable(data).to(self.device)
         pred = self.model([data])  # Pass the image to the model
-<<<<<<< HEAD
-
         if pred[0]['labels'].nelement() == 0:
             return []
 
-=======
->>>>>>> da9349bf
         pred_class = list(pred[0]['labels'].cpu().numpy()) # Get the Prediction Score
         # Bounding boxes
         pred_boxes = [[(i[0], i[1]), (i[2], i[3])] for i in list(pred[0]['boxes'].cpu().detach().numpy())]
@@ -67,12 +63,9 @@
         return [pred_class, pred_boxes]
 
     def postprocess(self, data):
-<<<<<<< HEAD
         if not data:
             return data
 
-=======
->>>>>>> da9349bf
         pred_class = data[0]
         try:
             if self.mapping:
