--- conflicted
+++ resolved
@@ -8,11 +8,8 @@
 sys.path.append(REPO_ROOT)
 
 from ts_scripts import tsutils as ts
-<<<<<<< HEAD
 from ts_scripts.tsutils import generate_grpc_client_stubs
-=======
 from ts_scripts import utils
->>>>>>> 59edddde
 
 
 def run_markdown_link_checker():
